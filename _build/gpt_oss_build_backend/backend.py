--- conflicted
+++ resolved
@@ -394,13 +394,11 @@
 # Optional hooks
 
 def build_editable(
-<<<<<<< HEAD
+    main
     wheel_directory: str, 
     config_settings: Optional[Mapping[str, Any]] = None,
     metadata_directory: Optional[str] = None,
-=======
-    editable_directory: str, config_settings: Mapping[str, Any] | None = None, metadata_directory: str | None = None
->>>>>>> a02c2ce8
+
 ) -> str:
     """
     Build an editable wheel in the specified directory.
