--- conflicted
+++ resolved
@@ -1,11 +1,6 @@
 """
-<<<<<<< HEAD
-NOTE: this is a stiched together implementation that uses Ollama for inference. It's primarily used
-for testing and development. It does not leverage any prompt caching or other optimizations and
-=======
 NOTE: this is a stitched together implementation that uses Ollama for inference. It's primarily used
 for testing and development. It does not leverage any prompt caching or other optimizations and 
->>>>>>> a02c2ce8
 can therefore be slow between turns.
 """
 
