import asyncio
import datetime
import json
import uuid
from typing import Callable, Literal, Optional

from fastapi import FastAPI, Request
from fastapi.responses import StreamingResponse
from openai_harmony import (Author, Conversation, DeveloperContent,
                            HarmonyEncoding, Message, ReasoningEffort, Role,
                            StreamableParser, StreamState, SystemContent,
                            ToolDescription)

from gpt_oss.tools.simple_browser import SimpleBrowserTool
from gpt_oss.tools.simple_browser.backend import ExaBackend

from .events import (ResponseCompletedEvent, ResponseContentPartAdded,
                     ResponseContentPartDone, ResponseCreatedEvent,
                     ResponseEvent, ResponseInProgressEvent,
                     ResponseOutputItemAdded, ResponseOutputItemDone,
                     ResponseOutputTextAnnotationAdded,
                     ResponseOutputTextDelta, ResponseOutputTextDone,
                     ResponseReasoningTextDelta, ResponseReasoningTextDone,
                     ResponseWebSearchCallCompleted,
                     ResponseWebSearchCallInProgress,
                     ResponseWebSearchCallSearching)
from .types import (Error, FunctionCallItem, Item, ReasoningItem,
                    ReasoningTextContentItem, ResponseObject, ResponsesRequest,
                    TextContentItem, UrlCitation, Usage, WebSearchActionFind,
                    WebSearchActionOpenPage, WebSearchActionSearch,
                    WebSearchCallItem)

DEFAULT_TEMPERATURE = 0.0


def get_reasoning_effort(effort: Literal["low", "medium", "high"]) -> ReasoningEffort:
    if effort == "low":
        return ReasoningEffort.LOW
    elif effort == "medium":
        return ReasoningEffort.MEDIUM
    elif effort == "high":
        return ReasoningEffort.HIGH


def is_not_builtin_tool(recipient: str) -> bool:
    return (
        not recipient.startswith("browser.")
        and not recipient == "python"
        and not recipient == "assistant"
    )


def create_api_server(
    infer_next_token: Callable[[list[int], float], int], encoding: HarmonyEncoding
) -> FastAPI:
    app = FastAPI()
    responses_store: dict[str, tuple[ResponsesRequest, ResponseObject]] = {}

    def generate_response(
        input_tokens: list[int],
        output_tokens: list[int],
        request_body: ResponsesRequest,
        debug_mode: bool = False,
        function_call_ids: Optional[list[tuple[str, str]]] = None,
        response_id: Optional[str] = None,
        previous_response_id: Optional[str] = None,
        browser_tool: Optional[SimpleBrowserTool] = None,
        browser_call_ids: Optional[list[str]] = None,
    ) -> ResponseObject:
        output = []
        error = None
        if len(output_tokens) > 0:
            if debug_mode:
                try:
                    entries = encoding.parse_messages_from_completion_tokens(
                        output_tokens, Role.ASSISTANT
                    )
                except Exception as e:
                    print(f"Error parsing tokens: {e}")
                    error = Error(
                        code="invalid_function_call",
                        message=f"{e}",
                    )
                    entries = []
            else:
                entries = encoding.parse_messages_from_completion_tokens(
                    output_tokens, Role.ASSISTANT
                )

            fc_index = 0
            browser_tool_index = 0
            for entry in entries:
                entry_dict = entry.to_dict()
                if len(entry_dict.get("recipient", "")) > 0 and is_not_builtin_tool(
                    entry_dict["recipient"]
                ):
                    call = entry_dict["content"][0]
                    arguments = call["text"]
                    name = entry_dict["recipient"]

                    if name.startswith("functions."):
                        name = name[len("functions.") :]
                    if function_call_ids and fc_index < len(function_call_ids):
                        fc_id, call_id = function_call_ids[fc_index]
                    else:
                        fc_id, call_id = (
                            f"fc_{uuid.uuid4().hex}",
                            f"call_{uuid.uuid4().hex}",
                        )
                    fc_index += 1
                    output.append(
                        FunctionCallItem(
                            type="function_call",
                            name=name,
                            arguments=arguments,
                            id=fc_id,
                            call_id=call_id,
                        )
                    )
                elif (
                    len(entry_dict.get("recipient", "")) > 0
                    and entry_dict["recipient"].startswith("browser.")
                    and browser_tool is not None
                ):
                    # Mirror event-based creation of WebSearchCallItems when the browser tool is invoked
                    name = entry_dict["recipient"]
                    call = entry_dict["content"][0]
                    arguments = call["text"]
                    function_name = name[len("browser.") :]

                    # Reconstruct a Message for argument parsing
                    tool_msg = (
                        Message.from_role_and_content(Role.ASSISTANT, arguments)
                        .with_recipient(name)
                        .with_channel("analysis")
                    )

                    action = None
                    try:
                        parsed_args = browser_tool.process_arguments(tool_msg)
                        if function_name == "search":
                            action = WebSearchActionSearch(
                                type="search",
                                query=parsed_args["query"],
                            )
                        elif function_name == "open":
                            action = WebSearchActionOpenPage(
                                type="open_page",
                                url=parsed_args["url"],
                            )
                        elif function_name == "find":
                            action = WebSearchActionFind(
                                type="find",
                                pattern=parsed_args["pattern"],
                                url=parsed_args["url"],
                            )
                    except Exception as e:
                        print(f"Error processing browser tool arguments: {e}")
                        action = None

                    if action is not None:
                        if browser_call_ids and browser_tool_index < len(
                            browser_call_ids
                        ):
                            web_search_call_id = browser_call_ids[browser_tool_index]
                        else:
                            web_search_call_id = f"ws_{uuid.uuid4().hex}"
                        browser_tool_index += 1
                        output.append(
                            WebSearchCallItem(
                                type="web_search_call",
                                id=web_search_call_id,
                                action=action,
                            )
                        )
                elif entry_dict["channel"] == "final":
                    content = []
                    for content_entry in entry_dict["content"]:
                        if browser_tool:
                            text_content, annotation_entries, _has_partial_citations = (
                                browser_tool.normalize_citations(content_entry["text"])
                            )
                            annotations = [UrlCitation(**a) for a in annotation_entries]
                        else:
                            text_content = content_entry["text"]
                            annotations = []

                        content.append(
                            TextContentItem(
                                type="output_text",
                                text=text_content,
                                annotations=annotations,
                            )
                        )

                    output.append(
                        Item(
                            type="message",
                            role="assistant",
                            content=content,
                            status="completed",
                        )
                    )
                elif entry_dict["channel"] == "analysis":
                    summary = []
                    content = [
                        ReasoningTextContentItem(
                            type="reasoning_text",
                            text=entry["text"],
                        )
                        for entry in entry_dict["content"]
                    ]
                    output.append(
                        ReasoningItem(
                            type="reasoning",
                            summary=summary,
                            content=content,
                        )
                    )
        else:
            output = []

        usage = (
            Usage(
                input_tokens=len(input_tokens),
                output_tokens=len(output_tokens),
                total_tokens=len(input_tokens) + len(output_tokens),
            )
            if len(output_tokens) > 0
            else None
        )

        try:
            debug_str = encoding.decode_utf8(input_tokens + output_tokens)
        except Exception:
            debug_str = input_tokens + output_tokens
        try:
            debug_input_str = encoding.decode_utf8(input_tokens)
        except Exception:
            debug_input_str = input_tokens
        try:
            debug_output_str = encoding.decode_utf8(output_tokens)
        except Exception:
            debug_output_str = output_tokens

        metadata = (
            {
                "__debug": debug_str,
                "__debug_input": debug_input_str,
                "__debug_output": debug_output_str,
            }
            if debug_mode
            else {}
        )

        return ResponseObject(
            created_at=int(datetime.datetime.now().timestamp()),
            status="completed",
            output=output,
            text={"format": {"type": "text"}},
            usage=usage,
            max_output_tokens=request_body.max_output_tokens,
            error=error,
            metadata=metadata,
            id=response_id,
            previous_response_id=previous_response_id,
        )

    class StreamResponsesEvents:
        initial_tokens: list[int]
        tokens: list[int]
        output_tokens: list[int]
        output_text: str
        request_body: ResponsesRequest
        request: Request
        sequence_number: int

        def __init__(
            self,
            initial_tokens,
            request_body: ResponsesRequest,
            as_sse: bool = False,
            request: Optional[Request] = None,
            response_id: Optional[str] = None,
            store_callback: Optional[
                Callable[[str, ResponsesRequest, ResponseObject], None]
            ] = None,
            browser_tool: Optional[SimpleBrowserTool] = None,
        ):
            self.initial_tokens = initial_tokens
            self.tokens = initial_tokens.copy()
            self.output_tokens = []
            self.output_text = ""
            self.request_body = request_body
            self.parser = StreamableParser(encoding, role=Role.ASSISTANT)
            self.as_sse = as_sse
            self.debug_mode = request_body.metadata.get(
                "__debug", False
            )  # we use this for demo purposes
            # Set temperature for this stream, fallback to DEFAULT_TEMPERATURE if not set
            self.temperature = (
                request_body.temperature
                if request_body.temperature is not None
                else DEFAULT_TEMPERATURE
            )
            self.request = request
            self.sequence_number = 0
            self.function_call_ids: list[tuple[str, str]] = []
            self.response_id = response_id
            self.store_callback = store_callback
            self.new_request = True
            self.browser_tool = browser_tool
            self.use_browser_tool = browser_tool is not None
            self.browser_call_ids: list[str] = []

        def _send_event(self, event: ResponseEvent):
            event.sequence_number = self.sequence_number
            self.sequence_number += 1
            if self.as_sse:
                return f"event: {event.type}\ndata: {event.model_dump_json(indent=None)}\n\n"
            else:
                return event

        async def run(self):
            browser_tool = self.browser_tool
            self.new_request = True
            initial_response = generate_response(
                self.initial_tokens,
                self.output_tokens,
                self.request_body,
                function_call_ids=self.function_call_ids,
                response_id=self.response_id,
                previous_response_id=self.request_body.previous_response_id,
            )
            initial_response.status = "in_progress"
            yield self._send_event(
                ResponseCreatedEvent(
                    type="response.created",
                    response=initial_response,
                )
            )
            yield self._send_event(
                ResponseInProgressEvent(
                    type="response.in_progress",
                    response=initial_response,
                )
            )

            current_content_index = (
                0  # for this implementation we will always have one content item only
            )
            current_output_index = -1
            sent_output_item_added = False

            # we use this if the model outputs a citation to buffer until completed
            output_delta_buffer = ""
            # we use this to track the current output text content for things like providing the right indices in citations
            current_output_text_content = ""
            current_annotations = []

            while True:
                # Check for client disconnect
                if self.request is not None and await self.request.is_disconnected():
                    print("Client disconnected, stopping token generation.")
                    break
                next_tok = infer_next_token(
                    self.tokens,
                    temperature=self.temperature,
                    new_request=self.new_request,
                )
                self.new_request = False
                self.tokens.append(next_tok)
                try:
                    self.parser.process(next_tok)
                except Exception as e:
                    pass

                if self.parser.state == StreamState.EXPECT_START:
                    current_output_index += 1
                    sent_output_item_added = False

                    if len(self.parser.messages) > 0:
                        previous_item = self.parser.messages[-1]
                        if previous_item.recipient is not None:
                            recipient = previous_item.recipient
                            if (
                                not recipient.startswith("browser.")
                                and not recipient == "python"
                            ):
                                fc_id = f"fc_{uuid.uuid4().hex}"
                                call_id = f"call_{uuid.uuid4().hex}"
                                self.function_call_ids.append((fc_id, call_id))
                                yield self._send_event(
                                    ResponseOutputItemDone(
                                        type="response.output_item.done",
                                        output_index=current_output_index,
                                        item=FunctionCallItem(
                                            type="function_call",
                                            name=(
                                                previous_item.recipient[
                                                    len("functions.") :
                                                ]
                                                if previous_item.recipient.startswith(
                                                    "functions."
                                                )
                                                else previous_item.recipient
                                            ),
                                            arguments=previous_item.content[0].text,
                                            id=fc_id,
                                            call_id=call_id,
                                        ),
                                    )
                                )
                        if previous_item.channel == "analysis":
                            yield self._send_event(
                                ResponseReasoningTextDone(
                                    type="response.reasoning_text.done",
                                    output_index=current_output_index,
                                    content_index=current_content_index,
                                    text=previous_item.content[0].text,
                                )
                            )
                            yield self._send_event(
                                ResponseContentPartDone(
                                    type="response.content_part.done",
                                    output_index=current_output_index,
                                    content_index=current_content_index,
                                    part=ReasoningTextContentItem(
                                        type="reasoning_text",
                                        text=previous_item.content[0].text,
                                    ),
                                )
                            )
                            yield self._send_event(
                                ResponseOutputItemDone(
                                    type="response.output_item.done",
                                    output_index=current_output_index,
                                    item=ReasoningItem(
                                        type="reasoning",
                                        summary=[],
                                        content=[
                                            ReasoningTextContentItem(
                                                type="reasoning_text",
                                                text=previous_item.content[0].text,
                                            )
                                        ],
                                    ),
                                )
                            )
                        if previous_item.channel == "final":
                            annotations = [
                                UrlCitation(**a) for a in current_annotations
                            ]
                            if browser_tool:
                                (
                                    normalized_text,
                                    _annotations,
                                    _has_partial_citations,
                                ) = browser_tool.normalize_citations(
                                    previous_item.content[0].text
                                )
                            else:
                                normalized_text = previous_item.content[0].text
                                annotations = []
                            text_content = TextContentItem(
                                type="output_text",
                                text=normalized_text,
                                annotations=annotations,
                            )
                            yield self._send_event(
                                ResponseOutputTextDone(
                                    type="response.output_text.done",
                                    output_index=current_output_index,
                                    content_index=current_content_index,
                                    text=normalized_text,
                                )
                            )
                            yield self._send_event(
                                ResponseContentPartDone(
                                    type="response.content_part.done",
                                    output_index=current_output_index,
                                    content_index=current_content_index,
                                    part=text_content,
                                )
                            )
                            yield self._send_event(
                                ResponseOutputItemDone(
                                    type="response.output_item.done",
                                    output_index=current_output_index,
                                    item=Item(
                                        type="message",
                                        role="assistant",
                                        content=[text_content],
                                    ),
                                )
                            )
                            current_annotations = []
                            current_output_text_content = ""

                if (
                    self.parser.last_content_delta
                    and self.parser.current_channel == "final"
                    and self.parser.current_recipient is None
                ):
                    if not sent_output_item_added:
                        sent_output_item_added = True
                        yield self._send_event(
                            ResponseOutputItemAdded(
                                type="response.output_item.added",
                                output_index=current_output_index,
                                item=Item(type="message", role="assistant", content=[]),
                            )
                        )
                        yield self._send_event(
                            ResponseContentPartAdded(
                                type="response.content_part.added",
                                output_index=current_output_index,
                                content_index=current_content_index,
                                part=TextContentItem(type="output_text", text=""),
                            )
                        )

                    output_delta_buffer += self.parser.last_content_delta
                    should_send_output_text_delta = True
                    if browser_tool:
                        # we normalize on the full current text to get the right indices in citations
                        updated_output_text, annotations, has_partial_citations = (
                            browser_tool.normalize_citations(
                                current_output_text_content + output_delta_buffer
                            )
                        )
                        # remove the current text to get back the delta but now normalized
                        output_delta_buffer = updated_output_text[
                            len(current_output_text_content) :
                        ]

                        # Filter annotations to only include those whose start_index is not already present in current_annotations
                        # this is to avoid sending duplicate annotations as multiple annotations can't be in the same place
                        existing_start_indices = {
                            a["start_index"] for a in current_annotations
                        }
                        new_annotations = [
                            a
                            for a in annotations
                            if a["start_index"] not in existing_start_indices
                        ]
                        for a in new_annotations:
                            current_annotations.append(a)
                            citation = UrlCitation(**a)
                            yield self._send_event(
                                ResponseOutputTextAnnotationAdded(
                                    type="response.output_text.annotation.added",
                                    output_index=current_output_index,
                                    content_index=current_content_index,
                                    annotation_index=len(current_annotations),
                                    annotation=citation,
                                )
                            )

                        if has_partial_citations:
                            should_send_output_text_delta = False

                    if should_send_output_text_delta:
                        yield self._send_event(
                            ResponseOutputTextDelta(
                                type="response.output_text.delta",
                                output_index=current_output_index,
                                content_index=current_content_index,
                                delta=output_delta_buffer,
                            )
                        )
                        current_output_text_content += output_delta_buffer
                        output_delta_buffer = ""

                if (
                    self.parser.last_content_delta
                    and self.parser.current_channel == "analysis"
                    and self.parser.current_recipient is None
                ):
                    if not sent_output_item_added:
                        sent_output_item_added = True
                        yield self._send_event(
                            ResponseOutputItemAdded(
                                type="response.output_item.added",
                                output_index=current_output_index,
                                item=ReasoningItem(
                                    type="reasoning", summary=[], content=[]
                                ),
                            )
                        )
                        yield self._send_event(
                            ResponseContentPartAdded(
                                type="response.content_part.added",
                                output_index=current_output_index,
                                content_index=current_content_index,
                                part=ReasoningTextContentItem(
                                    type="reasoning_text", text=""
                                ),
                            )
                        )
                    yield self._send_event(
                        ResponseReasoningTextDelta(
                            type="response.reasoning_text.delta",
                            output_index=current_output_index,
                            content_index=current_content_index,
                            delta=self.parser.last_content_delta,
                        )
                    )

                try:
                    # purely for debugging purposes
                    output_token_text = encoding.decode_utf8([next_tok])
                    self.output_text += output_token_text
                    print(output_token_text, end="", flush=True)

                except RuntimeError:
                    pass

                if next_tok in encoding.stop_tokens_for_assistant_actions():
                    if len(self.parser.messages) > 0:
                        last_message = self.parser.messages[-1]
                        if (
                            self.use_browser_tool
                            and last_message.recipient is not None
                            and last_message.recipient.startswith("browser.")
                        ):
                            function_name = last_message.recipient[len("browser.") :]
                            action = None
                            parsed_args = browser_tool.process_arguments(last_message)
                            if function_name == "search":
                                action = WebSearchActionSearch(
                                    type="search",
                                    query=parsed_args["query"],
                                )
                            elif function_name == "open":
                                action = WebSearchActionOpenPage(
                                    type="open_page",
                                    url=(
                                        parsed_args["url"]
                                        if "url" in parsed_args
                                        else None
                                    ),
                                )
                            elif function_name == "find":
                                action = WebSearchActionFind(
                                    type="find",
                                    pattern=parsed_args["pattern"],
                                    url=(
                                        parsed_args["url"]
                                        if "url" in parsed_args
                                        else None
                                    ),
                                )

                            if action is not None:
                                web_search_call_id = f"ws_{uuid.uuid4().hex}"
                                self.browser_call_ids.append(web_search_call_id)
                                yield self._send_event(
                                    ResponseOutputItemAdded(
                                        type="response.output_item.added",
                                        output_index=current_output_index,
                                        item=WebSearchCallItem(
                                            type="web_search_call",
                                            id=web_search_call_id,
                                            action=action,
                                        ),
                                    )
                                )
                                yield self._send_event(
                                    ResponseWebSearchCallInProgress(
                                        type="response.web_search_call.in_progress",
                                        output_index=current_output_index,
                                        id=web_search_call_id,
                                    )
                                )

                            async def run_tool():
                                results = []
                                async for msg in browser_tool.process(last_message):
                                    results.append(msg)
                                return results

                            yield self._send_event(
                                ResponseWebSearchCallSearching(
                                    type="response.web_search_call.searching",
                                    output_index=current_output_index,
                                    id=web_search_call_id,
                                )
                            )
                            result = await run_tool()

                            new_tokens = encoding.render_conversation_for_completion(
                                Conversation.from_messages(result), Role.ASSISTANT
                            )

                            print(encoding.decode_utf8(new_tokens))
                            self.output_tokens.append(next_tok)
                            self.tokens.append(
                                encoding.encode("<|end|>", allowed_special="all")[0]
                            )

                            for token in new_tokens:
                                self.parser.process(token)
                                self.output_tokens.append(token)
                                self.tokens.append(token)

                            yield self._send_event(
                                ResponseWebSearchCallCompleted(
                                    type="response.web_search_call.completed",
                                    output_index=current_output_index,
                                    id=web_search_call_id,
                                )
                            )
                            yield self._send_event(
                                ResponseOutputItemDone(
                                    type="response.output_item.done",
                                    output_index=current_output_index,
                                    item=WebSearchCallItem(
                                        type="web_search_call",
                                        id=web_search_call_id,
                                        action=action,
                                    ),
                                )
                            )

                            current_output_index += 1
                            self.new_request = True

                            continue

                        else:
                            break
                    else:
                        raise ValueError("No messages to process")
                if len(self.output_tokens) >= self.request_body.max_output_tokens:
                    break

                # Adding in the end if we know we are not done
                self.output_tokens.append(next_tok)

            if self.request is None or not await self.request.is_disconnected():
                response = generate_response(
                    self.initial_tokens,
                    self.output_tokens,
                    self.request_body,
                    debug_mode=self.debug_mode,
                    function_call_ids=self.function_call_ids,
                    response_id=self.response_id,
                    previous_response_id=self.request_body.previous_response_id,
                    browser_tool=self.browser_tool,
                    browser_call_ids=self.browser_call_ids,
                )
                if self.store_callback and self.request_body.store:
                    self.store_callback(self.response_id, self.request_body, response)
                yield self._send_event(
                    ResponseCompletedEvent(
                        type="response.completed",
                        response=response,
                    )
                )

    @app.post("/v1/responses", response_model=ResponseObject)
    async def generate(body: ResponsesRequest, request: Request):
        print("request received")

        use_browser_tool = any(
            getattr(tool, "type", None) == "browser_search"
            for tool in (body.tools or [])
        )

        if use_browser_tool:
            backend = ExaBackend(
                source="web",
            )
            browser_tool = SimpleBrowserTool(backend=backend)
        else:
            browser_tool = None

        if body.previous_response_id:
            prev = responses_store.get(body.previous_response_id)
            if prev:
                prev_req, prev_resp = prev

                def _ensure_list(inp):
                    if isinstance(inp, str):
                        return [
                            Item(
                                type="message",
                                role="user",
                                content=[TextContentItem(type="input_text", text=inp)],
                            )
                        ]
                    return list(inp)

                merged_input = _ensure_list(prev_req.input) + list(prev_resp.output)
                merged_input.extend(_ensure_list(body.input))

                if body.instructions is None:
                    body.instructions = prev_req.instructions
                body.input = merged_input

        system_message_content = SystemContent.new().with_conversation_start_date(
            datetime.datetime.now().strftime("%Y-%m-%d")
        )

        if body.reasoning is not None:
            reasoning_effort = get_reasoning_effort(body.reasoning.effort)
            system_message_content = system_message_content.with_reasoning_effort(
                reasoning_effort
            )

        if use_browser_tool:
            system_message_content = system_message_content.with_tools(
                browser_tool.tool_config
            )

        system_message = Message.from_role_and_content(
            Role.SYSTEM, system_message_content
        )
        messages = [system_message]

        if body.instructions or body.tools:
            developer_message_content = DeveloperContent.new().with_instructions(
                body.instructions
            )

            tools = []
            for tool in body.tools:
                if tool.type == "function":
                    tools.append(
                        ToolDescription.new(
                            tool.name,
                            tool.description,
                            tool.parameters,
                        )
                    )
<<<<<<< HEAD

        if len(tools) > 0:
            developer_message_content = developer_message_content.with_function_tools(
                tools
            )
=======
>>>>>>> 7e64492f

            if tools:
                developer_message_content = developer_message_content.with_function_tools(
                    tools
                )

            developer_message = Message.from_role_and_content(
                Role.DEVELOPER, developer_message_content
            )

            messages.append(developer_message)

        if isinstance(body.input, str):
            user_message = Message.from_role_and_content(Role.USER, body.input)
            messages.append(user_message)
        else:
            is_last_message_function_call_output = (
                len(body.input) > 0 and body.input[-1].type == "function_call_output"
            )
            function_call_map = {}
            # Find the index of the last assistant message
            last_assistant_idx = -1
            for idx, item in enumerate(body.input):
                if item.type == "message" and item.role == Role.ASSISTANT:
                    last_assistant_idx = idx

            for idx, item in enumerate(body.input):
                if item.type == "message":
                    # TODO: add system prompt handling
                    if isinstance(item.content, str):
                        messages.append(
                            Message.from_role_and_content(item.role, item.content)
                        )
                    else:
                        for content_item in item.content:
                            messages.append(
                                Message.from_role_and_content(
                                    item.role, content_item.text
                                )
                            )
                    # add final channel to the last assistant message if it's from the assistant
                    if item.role == Role.ASSISTANT:
                        messages[-1] = messages[-1].with_channel("final")
                elif item.type == "reasoning":
                    # Only include reasoning if it is after the last assistant message and we are handling a function call at the moment
                    if (
                        idx > last_assistant_idx
                        and is_last_message_function_call_output
                    ):
                        for content_item in item.content:
                            messages.append(
                                Message.from_role_and_content(
                                    Role.ASSISTANT, content_item.text
                                ).with_channel("analysis")
                            )
                elif item.type == "function_call":
                    function_call_map[item.call_id] = item
                    messages.append(
                        Message.from_role_and_content(Role.ASSISTANT, item.arguments)
                        .with_recipient(f"functions.{item.name}")
                        .with_channel("commentary")
                    )
                elif item.type == "function_call_output":
                    function_call = function_call_map.get(item.call_id, None)
                    if not function_call:
                        raise ValueError(f"Function call {item.call_id} not found")

                    messages.append(
                        Message.from_author_and_content(
                            Author.new(Role.TOOL, f"functions.{function_call.name}"),
                            item.output,
                        )
                        .with_recipient("assistant")
                        .with_channel("commentary")
                    )

        conversation = Conversation.from_messages(messages)

        initial_tokens = encoding.render_conversation_for_completion(
            conversation, Role.ASSISTANT
        )
        print(encoding.decode_utf8(initial_tokens))
        response_id = f"resp_{uuid.uuid4().hex}"

        def store_callback(rid: str, req: ResponsesRequest, resp: ResponseObject):
            responses_store[rid] = (req, resp)

        event_stream = StreamResponsesEvents(
            initial_tokens,
            body,
            as_sse=body.stream,
            request=request,
            response_id=response_id,
            store_callback=store_callback,
            browser_tool=browser_tool,
        )

        if body.stream:
            return StreamingResponse(event_stream.run(), media_type="text/event-stream")
        else:
            last_event = None
            async for event in event_stream.run():
                last_event = event

            return last_event.response

    return app<|MERGE_RESOLUTION|>--- conflicted
+++ resolved
@@ -2,33 +2,61 @@
 import datetime
 import json
 import uuid
-from typing import Callable, Literal, Optional
+from typing import Callable, Literal, Optional, List, Dict, Tuple, Any
 
 from fastapi import FastAPI, Request
 from fastapi.responses import StreamingResponse
-from openai_harmony import (Author, Conversation, DeveloperContent,
-                            HarmonyEncoding, Message, ReasoningEffort, Role,
-                            StreamableParser, StreamState, SystemContent,
-                            ToolDescription)
+from openai_harmony import (
+    Author,
+    Conversation,
+    DeveloperContent,
+    HarmonyEncoding,
+    Message,
+    ReasoningEffort,
+    Role,
+    StreamableParser,
+    StreamState,
+    SystemContent,
+    ToolDescription,
+)
 
 from gpt_oss.tools.simple_browser import SimpleBrowserTool
 from gpt_oss.tools.simple_browser.backend import ExaBackend
 
-from .events import (ResponseCompletedEvent, ResponseContentPartAdded,
-                     ResponseContentPartDone, ResponseCreatedEvent,
-                     ResponseEvent, ResponseInProgressEvent,
-                     ResponseOutputItemAdded, ResponseOutputItemDone,
-                     ResponseOutputTextAnnotationAdded,
-                     ResponseOutputTextDelta, ResponseOutputTextDone,
-                     ResponseReasoningTextDelta, ResponseReasoningTextDone,
-                     ResponseWebSearchCallCompleted,
-                     ResponseWebSearchCallInProgress,
-                     ResponseWebSearchCallSearching)
-from .types import (Error, FunctionCallItem, Item, ReasoningItem,
-                    ReasoningTextContentItem, ResponseObject, ResponsesRequest,
-                    TextContentItem, UrlCitation, Usage, WebSearchActionFind,
-                    WebSearchActionOpenPage, WebSearchActionSearch,
-                    WebSearchCallItem)
+from .events import (
+    ResponseCompletedEvent,
+    ResponseContentPartAdded,
+    ResponseContentPartDone,
+    ResponseCreatedEvent,
+    ResponseEvent,
+    ResponseInProgressEvent,
+    ResponseOutputItemAdded,
+    ResponseOutputItemDone,
+    ResponseOutputTextAnnotationAdded,
+    ResponseOutputTextDelta,
+    ResponseOutputTextDone,
+    ResponseReasoningTextDelta,
+    ResponseReasoningTextDone,
+    ResponseWebSearchCallCompleted,
+    ResponseWebSearchCallInProgress,
+    ResponseWebSearchCallSearching,
+)
+from .types import (
+    Error,
+    FunctionCallItem,
+    Item,
+    ReasoningItem,
+    ReasoningTextContentItem,
+    ResponseObject,
+    ResponsesRequest,
+    TextContentItem,
+    UrlCitation,
+    Usage,
+    WebSearchActionFind,
+    WebSearchActionOpenPage,
+    WebSearchActionSearch,
+    WebSearchCallItem,
+)
 
 DEFAULT_TEMPERATURE = 0.0
 
@@ -40,66 +68,69 @@
         return ReasoningEffort.MEDIUM
     elif effort == "high":
         return ReasoningEffort.HIGH
+    # Fallback
+    return ReasoningEffort.LOW
 
 
 def is_not_builtin_tool(recipient: str) -> bool:
     return (
         not recipient.startswith("browser.")
-        and not recipient == "python"
-        and not recipient == "assistant"
+        and recipient != "python"
+        and recipient != "assistant"
     )
 
 
 def create_api_server(
-    infer_next_token: Callable[[list[int], float], int], encoding: HarmonyEncoding
+    infer_next_token: Callable[[List[int], float], int],
+    encoding: HarmonyEncoding,
 ) -> FastAPI:
     app = FastAPI()
-    responses_store: dict[str, tuple[ResponsesRequest, ResponseObject]] = {}
+    responses_store: Dict[str, Tuple[ResponsesRequest, ResponseObject]] = {}
 
     def generate_response(
-        input_tokens: list[int],
-        output_tokens: list[int],
+        input_tokens: List[int],
+        output_tokens: List[int],
         request_body: ResponsesRequest,
         debug_mode: bool = False,
-        function_call_ids: Optional[list[tuple[str, str]]] = None,
+        function_call_ids: Optional[List[Tuple[str, str]]] = None,
         response_id: Optional[str] = None,
         previous_response_id: Optional[str] = None,
         browser_tool: Optional[SimpleBrowserTool] = None,
-        browser_call_ids: Optional[list[str]] = None,
+        browser_call_ids: Optional[List[str]] = None,
     ) -> ResponseObject:
-        output = []
-        error = None
+        output: List[Item] = []
+        error: Optional[Error] = None
+
         if len(output_tokens) > 0:
-            if debug_mode:
-                try:
-                    entries = encoding.parse_messages_from_completion_tokens(
-                        output_tokens, Role.ASSISTANT
-                    )
-                except Exception as e:
-                    print(f"Error parsing tokens: {e}")
-                    error = Error(
-                        code="invalid_function_call",
-                        message=f"{e}",
-                    )
-                    entries = []
-            else:
+            # Parse assistant messages from completion tokens
+            try:
                 entries = encoding.parse_messages_from_completion_tokens(
                     output_tokens, Role.ASSISTANT
                 )
+            except Exception as e:
+                # In debug mode, surface a structured error
+                if debug_mode:
+                    print(f"Error parsing tokens: {e}")
+                    error = Error(code="invalid_function_call", message=str(e))
+                    entries = []
+                else:
+                    raise
 
             fc_index = 0
             browser_tool_index = 0
             for entry in entries:
                 entry_dict = entry.to_dict()
+
+                # Function tool calls (non-builtin)
                 if len(entry_dict.get("recipient", "")) > 0 and is_not_builtin_tool(
                     entry_dict["recipient"]
                 ):
                     call = entry_dict["content"][0]
                     arguments = call["text"]
                     name = entry_dict["recipient"]
-
                     if name.startswith("functions."):
                         name = name[len("functions.") :]
+
                     if function_call_ids and fc_index < len(function_call_ids):
                         fc_id, call_id = function_call_ids[fc_index]
                     else:
@@ -108,6 +139,7 @@
                             f"call_{uuid.uuid4().hex}",
                         )
                     fc_index += 1
+
                     output.append(
                         FunctionCallItem(
                             type="function_call",
@@ -117,36 +149,34 @@
                             call_id=call_id,
                         )
                     )
+
+                # Browser tool calls
                 elif (
                     len(entry_dict.get("recipient", "")) > 0
                     and entry_dict["recipient"].startswith("browser.")
                     and browser_tool is not None
                 ):
-                    # Mirror event-based creation of WebSearchCallItems when the browser tool is invoked
                     name = entry_dict["recipient"]
                     call = entry_dict["content"][0]
                     arguments = call["text"]
                     function_name = name[len("browser.") :]
 
-                    # Reconstruct a Message for argument parsing
                     tool_msg = (
                         Message.from_role_and_content(Role.ASSISTANT, arguments)
                         .with_recipient(name)
                         .with_channel("analysis")
                     )
 
-                    action = None
+                    action: Optional[WebSearchActionSearch | WebSearchActionOpenPage | WebSearchActionFind] = None
                     try:
                         parsed_args = browser_tool.process_arguments(tool_msg)
                         if function_name == "search":
                             action = WebSearchActionSearch(
-                                type="search",
-                                query=parsed_args["query"],
+                                type="search", query=parsed_args["query"]
                             )
                         elif function_name == "open":
                             action = WebSearchActionOpenPage(
-                                type="open_page",
-                                url=parsed_args["url"],
+                                type="open_page", url=parsed_args["url"]
                             )
                         elif function_name == "find":
                             action = WebSearchActionFind(
@@ -159,25 +189,23 @@
                         action = None
 
                     if action is not None:
-                        if browser_call_ids and browser_tool_index < len(
-                            browser_call_ids
-                        ):
+                        if browser_call_ids and browser_tool_index < len(browser_call_ids):
                             web_search_call_id = browser_call_ids[browser_tool_index]
                         else:
                             web_search_call_id = f"ws_{uuid.uuid4().hex}"
                         browser_tool_index += 1
                         output.append(
                             WebSearchCallItem(
-                                type="web_search_call",
-                                id=web_search_call_id,
-                                action=action,
-                            )
-                        )
-                elif entry_dict["channel"] == "final":
-                    content = []
+                                type="web_search_call", id=web_search_call_id, action=action
+                            )
+                        )
+
+                # Final channel message
+                elif entry_dict.get("channel") == "final":
+                    content: List[TextContentItem] = []
                     for content_entry in entry_dict["content"]:
                         if browser_tool:
-                            text_content, annotation_entries, _has_partial_citations = (
+                            text_content, annotation_entries, _has_partial = (
                                 browser_tool.normalize_citations(content_entry["text"])
                             )
                             annotations = [UrlCitation(**a) for a in annotation_entries]
@@ -187,9 +215,7 @@
 
                         content.append(
                             TextContentItem(
-                                type="output_text",
-                                text=text_content,
-                                annotations=annotations,
+                                type="output_text", text=text_content, annotations=annotations
                             )
                         )
 
@@ -201,24 +227,18 @@
                             status="completed",
                         )
                     )
-                elif entry_dict["channel"] == "analysis":
-                    summary = []
+
+                # Analysis channel (reasoning)
+                elif entry_dict.get("channel") == "analysis":
                     content = [
                         ReasoningTextContentItem(
-                            type="reasoning_text",
-                            text=entry["text"],
+                            type="reasoning_text", text=entry["text"]
                         )
                         for entry in entry_dict["content"]
                     ]
                     output.append(
-                        ReasoningItem(
-                            type="reasoning",
-                            summary=summary,
-                            content=content,
-                        )
+                        ReasoningItem(type="reasoning", summary=[], content=content)
                     )
-        else:
-            output = []
 
         usage = (
             Usage(
@@ -232,18 +252,15 @@
 
         try:
             debug_str = encoding.decode_utf8(input_tokens + output_tokens)
-        except Exception:
-            debug_str = input_tokens + output_tokens
-        try:
             debug_input_str = encoding.decode_utf8(input_tokens)
-        except Exception:
-            debug_input_str = input_tokens
-        try:
             debug_output_str = encoding.decode_utf8(output_tokens)
         except Exception:
-            debug_output_str = output_tokens
-
-        metadata = (
+            # Fallback to raw tokens when decode fails
+            debug_str = input_tokens + output_tokens  # type: ignore[assignment]
+            debug_input_str = input_tokens  # type: ignore[assignment]
+            debug_output_str = output_tokens  # type: ignore[assignment]
+
+        metadata: Dict[str, Any] = (
             {
                 "__debug": debug_str,
                 "__debug_input": debug_input_str,
@@ -267,9 +284,9 @@
         )
 
     class StreamResponsesEvents:
-        initial_tokens: list[int]
-        tokens: list[int]
-        output_tokens: list[int]
+        initial_tokens: List[int]
+        tokens: List[int]
+        output_tokens: List[int]
         output_text: str
         request_body: ResponsesRequest
         request: Request
@@ -277,7 +294,7 @@
 
         def __init__(
             self,
-            initial_tokens,
+            initial_tokens: List[int],
             request_body: ResponsesRequest,
             as_sse: bool = False,
             request: Optional[Request] = None,
@@ -286,7 +303,7 @@
                 Callable[[str, ResponsesRequest, ResponseObject], None]
             ] = None,
             browser_tool: Optional[SimpleBrowserTool] = None,
-        ):
+        ) -> None:
             self.initial_tokens = initial_tokens
             self.tokens = initial_tokens.copy()
             self.output_tokens = []
@@ -294,10 +311,7 @@
             self.request_body = request_body
             self.parser = StreamableParser(encoding, role=Role.ASSISTANT)
             self.as_sse = as_sse
-            self.debug_mode = request_body.metadata.get(
-                "__debug", False
-            )  # we use this for demo purposes
-            # Set temperature for this stream, fallback to DEFAULT_TEMPERATURE if not set
+            self.debug_mode = request_body.metadata.get("__debug", False)
             self.temperature = (
                 request_body.temperature
                 if request_body.temperature is not None
@@ -305,13 +319,13 @@
             )
             self.request = request
             self.sequence_number = 0
-            self.function_call_ids: list[tuple[str, str]] = []
+            self.function_call_ids: List[Tuple[str, str]] = []
             self.response_id = response_id
             self.store_callback = store_callback
             self.new_request = True
             self.browser_tool = browser_tool
             self.use_browser_tool = browser_tool is not None
-            self.browser_call_ids: list[str] = []
+            self.browser_call_ids: List[str] = []
 
         def _send_event(self, event: ResponseEvent):
             event.sequence_number = self.sequence_number
@@ -333,46 +347,39 @@
                 previous_response_id=self.request_body.previous_response_id,
             )
             initial_response.status = "in_progress"
+
             yield self._send_event(
-                ResponseCreatedEvent(
-                    type="response.created",
-                    response=initial_response,
-                )
+                ResponseCreatedEvent(type="response.created", response=initial_response)
             )
             yield self._send_event(
                 ResponseInProgressEvent(
-                    type="response.in_progress",
-                    response=initial_response,
+                    type="response.in_progress", response=initial_response
                 )
             )
 
-            current_content_index = (
-                0  # for this implementation we will always have one content item only
-            )
+            current_content_index = 0
             current_output_index = -1
             sent_output_item_added = False
 
-            # we use this if the model outputs a citation to buffer until completed
             output_delta_buffer = ""
-            # we use this to track the current output text content for things like providing the right indices in citations
             current_output_text_content = ""
-            current_annotations = []
+            current_annotations: List[Dict[str, Any]] = []
 
             while True:
-                # Check for client disconnect
                 if self.request is not None and await self.request.is_disconnected():
                     print("Client disconnected, stopping token generation.")
                     break
+
                 next_tok = infer_next_token(
-                    self.tokens,
-                    temperature=self.temperature,
-                    new_request=self.new_request,
+                    self.tokens, temperature=self.temperature, new_request=self.new_request
                 )
                 self.new_request = False
                 self.tokens.append(next_tok)
+
                 try:
                     self.parser.process(next_tok)
-                except Exception as e:
+                except Exception:
+                    # Parser may raise before enough tokens; safe to continue
                     pass
 
                 if self.parser.state == StreamState.EXPECT_START:
@@ -381,12 +388,10 @@
 
                     if len(self.parser.messages) > 0:
                         previous_item = self.parser.messages[-1]
+
                         if previous_item.recipient is not None:
                             recipient = previous_item.recipient
-                            if (
-                                not recipient.startswith("browser.")
-                                and not recipient == "python"
-                            ):
+                            if not recipient.startswith("browser.") and recipient != "python":
                                 fc_id = f"fc_{uuid.uuid4().hex}"
                                 call_id = f"call_{uuid.uuid4().hex}"
                                 self.function_call_ids.append((fc_id, call_id))
@@ -397,13 +402,9 @@
                                         item=FunctionCallItem(
                                             type="function_call",
                                             name=(
-                                                previous_item.recipient[
-                                                    len("functions.") :
-                                                ]
-                                                if previous_item.recipient.startswith(
-                                                    "functions."
-                                                )
-                                                else previous_item.recipient
+                                                recipient[len("functions.") :]
+                                                if recipient.startswith("functions.")
+                                                else recipient
                                             ),
                                             arguments=previous_item.content[0].text,
                                             id=fc_id,
@@ -411,6 +412,7 @@
                                         ),
                                     )
                                 )
+
                         if previous_item.channel == "analysis":
                             yield self._send_event(
                                 ResponseReasoningTextDone(
@@ -447,25 +449,19 @@
                                     ),
                                 )
                             )
+
                         if previous_item.channel == "final":
-                            annotations = [
-                                UrlCitation(**a) for a in current_annotations
-                            ]
+                            annotations = [UrlCitation(**a) for a in current_annotations]
                             if browser_tool:
-                                (
-                                    normalized_text,
-                                    _annotations,
-                                    _has_partial_citations,
-                                ) = browser_tool.normalize_citations(
+                                normalized_text, _annos, _has_partial = browser_tool.normalize_citations(
                                     previous_item.content[0].text
                                 )
                             else:
                                 normalized_text = previous_item.content[0].text
                                 annotations = []
+
                             text_content = TextContentItem(
-                                type="output_text",
-                                text=normalized_text,
-                                annotations=annotations,
+                                type="output_text", text=normalized_text, annotations=annotations
                             )
                             yield self._send_event(
                                 ResponseOutputTextDone(
@@ -487,16 +483,13 @@
                                 ResponseOutputItemDone(
                                     type="response.output_item.done",
                                     output_index=current_output_index,
-                                    item=Item(
-                                        type="message",
-                                        role="assistant",
-                                        content=[text_content],
-                                    ),
+                                    item=Item(type="message", role="assistant", content=[text_content]),
                                 )
                             )
                             current_annotations = []
                             current_output_text_content = ""
 
+                # Streaming assistant output (final channel)
                 if (
                     self.parser.last_content_delta
                     and self.parser.current_channel == "final"
@@ -522,27 +515,16 @@
 
                     output_delta_buffer += self.parser.last_content_delta
                     should_send_output_text_delta = True
+
                     if browser_tool:
-                        # we normalize on the full current text to get the right indices in citations
-                        updated_output_text, annotations, has_partial_citations = (
-                            browser_tool.normalize_citations(
-                                current_output_text_content + output_delta_buffer
-                            )
-                        )
-                        # remove the current text to get back the delta but now normalized
-                        output_delta_buffer = updated_output_text[
-                            len(current_output_text_content) :
-                        ]
-
-                        # Filter annotations to only include those whose start_index is not already present in current_annotations
-                        # this is to avoid sending duplicate annotations as multiple annotations can't be in the same place
-                        existing_start_indices = {
-                            a["start_index"] for a in current_annotations
-                        }
+                        updated_output_text, annotations, has_partial = browser_tool.normalize_citations(
+                            current_output_text_content + output_delta_buffer
+                        )
+                        output_delta_buffer = updated_output_text[len(current_output_text_content) :]
+
+                        existing_start_indices = {a["start_index"] for a in current_annotations}
                         new_annotations = [
-                            a
-                            for a in annotations
-                            if a["start_index"] not in existing_start_indices
+                            a for a in annotations if a["start_index"] not in existing_start_indices
                         ]
                         for a in new_annotations:
                             current_annotations.append(a)
@@ -557,7 +539,7 @@
                                 )
                             )
 
-                        if has_partial_citations:
+                        if has_partial:
                             should_send_output_text_delta = False
 
                     if should_send_output_text_delta:
@@ -572,6 +554,7 @@
                         current_output_text_content += output_delta_buffer
                         output_delta_buffer = ""
 
+                # Streaming reasoning (analysis channel)
                 if (
                     self.parser.last_content_delta
                     and self.parser.current_channel == "analysis"
@@ -583,9 +566,7 @@
                             ResponseOutputItemAdded(
                                 type="response.output_item.added",
                                 output_index=current_output_index,
-                                item=ReasoningItem(
-                                    type="reasoning", summary=[], content=[]
-                                ),
+                                item=ReasoningItem(type="reasoning", summary=[], content=[]),
                             )
                         )
                         yield self._send_event(
@@ -593,11 +574,10 @@
                                 type="response.content_part.added",
                                 output_index=current_output_index,
                                 content_index=current_content_index,
-                                part=ReasoningTextContentItem(
-                                    type="reasoning_text", text=""
-                                ),
-                            )
-                        )
+                                part=ReasoningTextContentItem(type="reasoning_text", text=""),
+                            )
+                        )
+
                     yield self._send_event(
                         ResponseReasoningTextDelta(
                             type="response.reasoning_text.delta",
@@ -608,17 +588,16 @@
                     )
 
                 try:
-                    # purely for debugging purposes
                     output_token_text = encoding.decode_utf8([next_tok])
                     self.output_text += output_token_text
                     print(output_token_text, end="", flush=True)
-
                 except RuntimeError:
                     pass
 
                 if next_tok in encoding.stop_tokens_for_assistant_actions():
                     if len(self.parser.messages) > 0:
                         last_message = self.parser.messages[-1]
+                        # Handle browser tool invocation mid-stream
                         if (
                             self.use_browser_tool
                             and last_message.recipient is not None
@@ -628,28 +607,14 @@
                             action = None
                             parsed_args = browser_tool.process_arguments(last_message)
                             if function_name == "search":
-                                action = WebSearchActionSearch(
-                                    type="search",
-                                    query=parsed_args["query"],
-                                )
+                                action = WebSearchActionSearch(type="search", query=parsed_args["query"])
                             elif function_name == "open":
-                                action = WebSearchActionOpenPage(
-                                    type="open_page",
-                                    url=(
-                                        parsed_args["url"]
-                                        if "url" in parsed_args
-                                        else None
-                                    ),
-                                )
+                                action = WebSearchActionOpenPage(type="open_page", url=parsed_args.get("url"))
                             elif function_name == "find":
                                 action = WebSearchActionFind(
                                     type="find",
                                     pattern=parsed_args["pattern"],
-                                    url=(
-                                        parsed_args["url"]
-                                        if "url" in parsed_args
-                                        else None
-                                    ),
+                                    url=parsed_args.get("url"),
                                 )
 
                             if action is not None:
@@ -725,17 +690,15 @@
 
                             current_output_index += 1
                             self.new_request = True
-
                             continue
-
                         else:
                             break
                     else:
                         raise ValueError("No messages to process")
+
                 if len(self.output_tokens) >= self.request_body.max_output_tokens:
                     break
 
-                # Adding in the end if we know we are not done
                 self.output_tokens.append(next_tok)
 
             if self.request is None or not await self.request.is_disconnected():
@@ -753,28 +716,20 @@
                 if self.store_callback and self.request_body.store:
                     self.store_callback(self.response_id, self.request_body, response)
                 yield self._send_event(
-                    ResponseCompletedEvent(
-                        type="response.completed",
-                        response=response,
-                    )
+                    ResponseCompletedEvent(type="response.completed", response=response)
                 )
 
     @app.post("/v1/responses", response_model=ResponseObject)
     async def generate(body: ResponsesRequest, request: Request):
         print("request received")
 
-        use_browser_tool = any(
-            getattr(tool, "type", None) == "browser_search"
-            for tool in (body.tools or [])
-        )
-
+        tools_list = list(getattr(body, "tools", []) or [])
+        use_browser_tool = any(getattr(tool, "type", None) == "browser_search" for tool in tools_list)
+
+        browser_tool: Optional[SimpleBrowserTool] = None
         if use_browser_tool:
-            backend = ExaBackend(
-                source="web",
-            )
+            backend = ExaBackend(source="web")
             browser_tool = SimpleBrowserTool(backend=backend)
-        else:
-            browser_tool = None
 
         if body.previous_response_id:
             prev = responses_store.get(body.previous_response_id)
@@ -805,134 +760,100 @@
 
         if body.reasoning is not None:
             reasoning_effort = get_reasoning_effort(body.reasoning.effort)
-            system_message_content = system_message_content.with_reasoning_effort(
-                reasoning_effort
-            )
-
-        if use_browser_tool:
-            system_message_content = system_message_content.with_tools(
-                browser_tool.tool_config
-            )
-
-        system_message = Message.from_role_and_content(
-            Role.SYSTEM, system_message_content
-        )
-        messages = [system_message]
-
-        if body.instructions or body.tools:
-            developer_message_content = DeveloperContent.new().with_instructions(
-                body.instructions
-            )
-
-            tools = []
-            for tool in body.tools:
-                if tool.type == "function":
-                    tools.append(
-                        ToolDescription.new(
-                            tool.name,
-                            tool.description,
-                            tool.parameters,
-                        )
+            system_message_content = system_message_content.with_reasoning_effort(reasoning_effort)
+
+        if use_browser_tool and browser_tool is not None:
+            system_message_content = system_message_content.with_tools(browser_tool.tool_config)
+
+        system_message = Message.from_role_and_content(Role.SYSTEM, system_message_content)
+        messages: List[Message] = [system_message]
+
+        # Developer instructions and function tools
+        if body.instructions or tools_list:
+            developer_message_content = DeveloperContent.new().with_instructions(body.instructions)
+
+            # Resolve conflict: build function tools once
+            function_tools: List[ToolDescription] = []
+            for tool in tools_list:
+                if getattr(tool, "type", None) == "function":
+                    function_tools.append(
+                        ToolDescription.new(tool.name, tool.description, tool.parameters)
                     )
-<<<<<<< HEAD
-
-        if len(tools) > 0:
-            developer_message_content = developer_message_content.with_function_tools(
-                tools
-            )
-=======
->>>>>>> 7e64492f
-
-            if tools:
-                developer_message_content = developer_message_content.with_function_tools(
-                    tools
-                )
-
-            developer_message = Message.from_role_and_content(
-                Role.DEVELOPER, developer_message_content
-            )
-
+
+            if function_tools:
+                developer_message_content = developer_message_content.with_function_tools(function_tools)
+
+            developer_message = Message.from_role_and_content(Role.DEVELOPER, developer_message_content)
             messages.append(developer_message)
 
+        # User and prior content
         if isinstance(body.input, str):
             user_message = Message.from_role_and_content(Role.USER, body.input)
             messages.append(user_message)
         else:
             is_last_message_function_call_output = (
-                len(body.input) > 0 and body.input[-1].type == "function_call_output"
+                len(body.input) > 0 and getattr(body.input[-1], "type", None) == "function_call_output"
             )
-            function_call_map = {}
-            # Find the index of the last assistant message
+            function_call_map: Dict[str, FunctionCallItem] = {}
             last_assistant_idx = -1
             for idx, item in enumerate(body.input):
-                if item.type == "message" and item.role == Role.ASSISTANT:
+                if getattr(item, "type", None) == "message" and getattr(item, "role", None) == Role.ASSISTANT:
                     last_assistant_idx = idx
 
             for idx, item in enumerate(body.input):
-                if item.type == "message":
-                    # TODO: add system prompt handling
-                    if isinstance(item.content, str):
-                        messages.append(
-                            Message.from_role_and_content(item.role, item.content)
-                        )
+                itype = getattr(item, "type", None)
+                if itype == "message":
+                    content = getattr(item, "content", None)
+                    role = getattr(item, "role", None)
+                    if isinstance(content, str):
+                        messages.append(Message.from_role_and_content(role, content))
                     else:
+                        for content_item in content:
+                            messages.append(Message.from_role_and_content(role, content_item.text))
+                    if role == Role.ASSISTANT:
+                        messages[-1] = messages[-1].with_channel("final")
+
+                elif itype == "reasoning":
+                    if idx > last_assistant_idx and is_last_message_function_call_output:
                         for content_item in item.content:
                             messages.append(
-                                Message.from_role_and_content(
-                                    item.role, content_item.text
-                                )
-                            )
-                    # add final channel to the last assistant message if it's from the assistant
-                    if item.role == Role.ASSISTANT:
-                        messages[-1] = messages[-1].with_channel("final")
-                elif item.type == "reasoning":
-                    # Only include reasoning if it is after the last assistant message and we are handling a function call at the moment
-                    if (
-                        idx > last_assistant_idx
-                        and is_last_message_function_call_output
-                    ):
-                        for content_item in item.content:
-                            messages.append(
-                                Message.from_role_and_content(
-                                    Role.ASSISTANT, content_item.text
-                                ).with_channel("analysis")
-                            )
-                elif item.type == "function_call":
-                    function_call_map[item.call_id] = item
+                                Message.from_role_and_content(Role.ASSISTANT, content_item.text).with_channel("analysis")
+                            )
+
+                elif itype == "function_call":
+                    function_call_map[item.call_id] = item  # type: ignore[index]
                     messages.append(
-                        Message.from_role_and_content(Role.ASSISTANT, item.arguments)
-                        .with_recipient(f"functions.{item.name}")
+                        Message.from_role_and_content(Role.ASSISTANT, item.arguments)  # type: ignore[arg-type]
+                        .with_recipient(f"functions.{item.name}")  # type: ignore[attr-defined]
                         .with_channel("commentary")
                     )
-                elif item.type == "function_call_output":
-                    function_call = function_call_map.get(item.call_id, None)
+
+                elif itype == "function_call_output":
+                    function_call = function_call_map.get(item.call_id)  # type: ignore[index]
                     if not function_call:
                         raise ValueError(f"Function call {item.call_id} not found")
 
                     messages.append(
                         Message.from_author_and_content(
                             Author.new(Role.TOOL, f"functions.{function_call.name}"),
-                            item.output,
+                            item.output,  # type: ignore[arg-type]
                         )
                         .with_recipient("assistant")
                         .with_channel("commentary")
                     )
 
         conversation = Conversation.from_messages(messages)
-
-        initial_tokens = encoding.render_conversation_for_completion(
-            conversation, Role.ASSISTANT
-        )
+        initial_tokens = encoding.render_conversation_for_completion(conversation, Role.ASSISTANT)
         print(encoding.decode_utf8(initial_tokens))
         response_id = f"resp_{uuid.uuid4().hex}"
 
-        def store_callback(rid: str, req: ResponsesRequest, resp: ResponseObject):
+        def store_callback(rid: str, req: ResponsesRequest, resp: ResponseObject) -> None:
             responses_store[rid] = (req, resp)
 
         event_stream = StreamResponsesEvents(
             initial_tokens,
             body,
-            as_sse=body.stream,
+            as_sse=bool(body.stream),
             request=request,
             response_id=response_id,
             store_callback=store_callback,
@@ -945,7 +866,7 @@
             last_event = None
             async for event in event_stream.run():
                 last_event = event
-
+            # last_event is a ResponseCompletedEvent
             return last_event.response
 
     return app