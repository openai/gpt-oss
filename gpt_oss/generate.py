# Model parallel inference
# Note: This script is for demonstration purposes only. It is not designed for production use.
#       See gpt_oss.chat for a more complete example with the Harmony parser.
# torchrun --nproc-per-node=4 -m gpt_oss.generate -p "why did the chicken cross the road?" model/

import argparse

from gpt_oss.tokenizer import get_tokenizer


def main(args):
    match args.backend:
        case "torch":
            from gpt_oss.torch.model import TokenGenerator as TorchGenerator
            from gpt_oss.torch.utils import init_distributed

            device = init_distributed()
            generator = TorchGenerator(args.checkpoint, device=device)
        case "triton":
            from gpt_oss.torch.utils import init_distributed
            from gpt_oss.triton.model import TokenGenerator as TritonGenerator

            device = init_distributed()
            generator = TritonGenerator(args.checkpoint, context=4096, device=device)
        case "vllm":
            from gpt_oss.vllm.token_generator import \
                TokenGenerator as VLLMGenerator

            generator = VLLMGenerator(args.checkpoint, tensor_parallel_size=2)
        case _:
            raise ValueError(f"Invalid backend: {args.backend}")

    tokenizer = get_tokenizer()
    tokens = tokenizer.encode(args.prompt)
<<<<<<< HEAD
    for token, logprob in generator.generate(
        tokens,
        stop_tokens=[tokenizer.eot_token],
        temperature=args.temperature,
        max_tokens=args.limit,
        return_logprobs=True,
    ):
=======
    max_tokens = None if args.limit == 0 else args.limit
    for token, logprob in generator.generate(tokens, stop_tokens=[tokenizer.eot_token], temperature=args.temperature, max_tokens=max_tokens, return_logprobs=True):
>>>>>>> 7e64492f
        tokens.append(token)
        decoded_token = tokenizer.decode([token])
        print(f"Generated token: {repr(decoded_token)}, logprob: {logprob}")


if __name__ == "__main__":
    parser = argparse.ArgumentParser(description="Text generation example")
    parser.add_argument(
        "checkpoint",
        metavar="FILE",
        type=str,
        help="Path to the SafeTensors checkpoint",
    )
    parser.add_argument(
        "-p",
        "--prompt",
        metavar="PROMPT",
        type=str,
        default="How are you?",
        help="LLM prompt",
    )
    parser.add_argument(
        "-t",
        "--temperature",
        metavar="TEMP",
        type=float,
        default=0.0,
        help="Sampling temperature",
    )
    parser.add_argument(
        "-l",
        "--limit",
        metavar="LIMIT",
        type=int,
        default=0,
        help="Limit on the number of tokens (0 to disable)",
    )
    parser.add_argument(
        "-b",
        "--backend",
        metavar="BACKEND",
        type=str,
        default="torch",
        choices=["triton", "torch", "vllm"],
        help="Inference backend",
    )
    args = parser.parse_args()

    main(args)<|MERGE_RESOLUTION|>--- conflicted
+++ resolved
@@ -32,21 +32,18 @@
 
     tokenizer = get_tokenizer()
     tokens = tokenizer.encode(args.prompt)
-<<<<<<< HEAD
+    max_tokens = None if args.limit == 0 else args.limit
     for token, logprob in generator.generate(
         tokens,
         stop_tokens=[tokenizer.eot_token],
         temperature=args.temperature,
-        max_tokens=args.limit,
+        max_tokens=max_tokens,
         return_logprobs=True,
     ):
-=======
-    max_tokens = None if args.limit == 0 else args.limit
-    for token, logprob in generator.generate(tokens, stop_tokens=[tokenizer.eot_token], temperature=args.temperature, max_tokens=max_tokens, return_logprobs=True):
->>>>>>> 7e64492f
         tokens.append(token)
         decoded_token = tokenizer.decode([token])
         print(f"Generated token: {repr(decoded_token)}, logprob: {logprob}")
+
 
 
 if __name__ == "__main__":
