--- conflicted
+++ resolved
@@ -33,11 +33,7 @@
 
 #### Transformers
 
-<<<<<<< HEAD
 You can use `gpt-oss-120b` and `gpt-oss-20b` with the Transformers library. If you use Transformers' chat template, it will automatically apply the [harmony response format][harmony]. If you use `model.generate` directly, you need to apply the harmony format manually using the chat template or use our [`openai-harmony`][harmony] package.
-=======
-You can use `gpt-oss-120b` and `gpt-oss-20b` with Transformers. If you use the Transformers chat template it will automatically apply the [harmony response format][harmony]. If you use `model.generate` directly, you need to apply the harmony format manually using the chat template or use our [`openai-harmony`][harmony] package.
->>>>>>> 7e64492f
 
 ```python
 from transformers import pipeline
