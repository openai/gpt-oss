--- conflicted
+++ resolved
@@ -171,11 +171,7 @@
 
 We include an inefficient reference PyTorch implementation in [gpt_oss/torch/model.py](gpt_oss/torch/model.py). This code uses basic PyTorch operators to show the exact model architecture, with a small addition of supporting tensor parallelism in MoE so that the larger model can run with this code (e.g., on 4xH100 or 2xH200). In this implementation, we upcast all weights to BF16 and run the model in BF16.
 
-<<<<<<< HEAD
 To run the reference implementation, install the dependencies:
-=======
-To run the reference implementation, install these dependencies:
->>>>>>> 7ba69ffc
 
 ```shell
 pip install -e ".[torch]"
