<img alt="gpt-oss-120" src="./docs/gpt-oss.svg">
<p align="center">
  <a href="https://gpt-oss.com"><strong>Try gpt-oss</strong></a> ·
  <a href="https://cookbook.openai.com/topic/gpt-oss"><strong>Guides</strong></a> ·
  <a href="https://openai.com/index/gpt-oss-model-card"><strong>Model card</strong></a> ·
  <a href="https://openai.com/index/introducing-gpt-oss/"><strong>OpenAI blog</strong></a>
</p>
<p align="center">
  <strong>Download <a href="https://huggingface.co/openai/gpt-oss-120b">gpt-oss-120b</a> and <a href="https://huggingface.co/openai/gpt-oss-20b">gpt-oss-20b</a> on Hugging Face</strong>
</p>

<br>

Welcome to the gpt-oss series, [OpenAI's open-weight models](https://openai.com/open-models/) designed for powerful reasoning, agentic tasks, and versatile developer use cases.

We're releasing two flavors of these open models:

- `gpt-oss-120b` — for production, general purpose, high reasoning use cases that fit into a single 80GB GPU (like NVIDIA H100 or AMD MI300X) (117B parameters with 5.1B active parameters)
- `gpt-oss-20b` — for lower latency, and local or specialized use cases (21B parameters with 3.6B active parameters)

Both models were trained using our [harmony response format][harmony] and should only be used with this format; otherwise, they will not work correctly.

## Table of Contents
- [Highlights](#highlights)
- [Inference examples](#inference-examples)
- [About this repository](#about-this-repository)
- [Setup](#setup)
- [Download the model](#download-the-model)
- [Reference PyTorch implementation](#reference-pytorch-implementation)
- [Reference Triton implementation (single GPU)](#reference-triton-implementation-single-gpu)
- [Reference Metal implementation](#reference-metal-implementation)
- [Harmony format & tools](#harmony-format--tools)
- [Clients](#clients)
- [Tools](#tools)
- [Other details](#other-details)
- [Contributing](#contributing)

### Highlights

- **Permissive Apache 2.0 license:** Build freely without copyleft restrictions or patent risk—ideal for experimentation, customization, and commercial deployment.
- **Configurable reasoning effort:** Easily adjust the reasoning effort (low, medium, high) based on your specific use case and latency needs.
- **Full chain-of-thought:** Provides complete access to the model's reasoning process, facilitating easier debugging and greater trust in outputs. This information is not intended to be shown to end users.
- **Fine-tunable:** Fully customize models to your specific use case through parameter fine-tuning.
- **Agentic capabilities:** Use the models' native capabilities for function calling, [web browsing](#browser), [Python code execution](#python), and Structured Outputs.
- **Native MXFP4 quantization:** The models are trained with native MXFP4 precision for the MoE layer, allowing `gpt-oss-120b` to run on a single 80GB GPU (like NVIDIA H100 or AMD MI300X) and `gpt-oss-20b` to run within 16GB of memory.

### Inference examples

#### Transformers

You can use `gpt-oss-120b` and `gpt-oss-20b` with the Transformers library. If you use Transformers' chat template, it will automatically apply the [harmony response format][harmony]. If you use `model.generate` directly, you need to apply the harmony format manually using the chat template or use our [`openai-harmony`][harmony] package.

```python
from transformers import pipeline
import torch

model_id = "openai/gpt-oss-120b"

pipe = pipeline(
    "text-generation",
    model=model_id,
    torch_dtype="auto",
    device_map="auto",
)

messages = [
    {"role": "user", "content": "Explain quantum mechanics clearly and concisely."},
]

outputs = pipe(
    messages,
    max_new_tokens=256,
)
print(outputs[0]["generated_text"][-1])
```

[Learn more about how to use gpt-oss with Transformers.](https://cookbook.openai.com/articles/gpt-oss/run-transformers)

#### vLLM

vLLM recommends using [`uv`](https://docs.astral.sh/uv/) for Python dependency management. You can use vLLM to spin up an OpenAI-compatible web server. The following command will automatically download the model and start the server.

```bash
uv pip install --pre vllm==0.10.1+gptoss \
    --extra-index-url https://wheels.vllm.ai/gpt-oss/ \
    --extra-index-url https://download.pytorch.org/whl/nightly/cu128 \
    --index-strategy unsafe-best-match

vllm serve openai/gpt-oss-20b
```

[Learn more about how to use gpt-oss with vLLM.](https://cookbook.openai.com/articles/gpt-oss/run-vllm)

#### PyTorch / Triton / Metal

These implementations are largely reference implementations for educational purposes and are not expected to be run in production.

[Learn more below.](#reference-pytorch-implementation)

#### Ollama

If you are trying to run `gpt-oss` on consumer hardware, you can use Ollama by running the following commands after [installing Ollama](https://ollama.com/download).

```bash
# gpt-oss-20b
ollama pull gpt-oss:20b
ollama run gpt-oss:20b

# gpt-oss-120b
ollama pull gpt-oss:120b
ollama run gpt-oss:120b
```

[Learn more about how to use gpt-oss with Ollama.](https://cookbook.openai.com/articles/gpt-oss/run-locally-ollama)

#### LM Studio

If you are using [LM Studio](https://lmstudio.ai/) you can use the following commands to download.

```bash
# gpt-oss-20b
lms get openai/gpt-oss-20b
# gpt-oss-120b
lms get openai/gpt-oss-120b
```

Check out our [awesome list](./awesome-gpt-oss.md) for a broader collection of gpt-oss resources and inference partners.

## About this repository

This repository provides a collection of reference implementations:

- **Inference:**
  - [`torch`](#reference-pytorch-implementation) — a non-optimized [PyTorch](https://pytorch.org/) implementation for educational purposes only. Requires at least 4× H100 GPUs due to lack of optimization.
  - [`triton`](#reference-triton-implementation-single-gpu) — a more optimized implementation using [PyTorch](https://pytorch.org/) & [Triton](https://github.com/triton-lang/triton) incl. using CUDA graphs and basic caching
  - [`metal`](#reference-metal-implementation) — a Metal-specific implementation for running the models on Apple Silicon hardware
- **Tools:**
  - [`browser`](#browser) — a reference implementation of the browser tool the models got trained on
  - [`python`](#python) — a stateless reference implementation of the python tool the model got trained on
- **Client examples:**
  - [`chat`](#terminal-chat) — a basic terminal chat application that uses the PyTorch or Triton implementations for inference along with the python and browser tools
  - [`responses_api`](#responses-api) — an example Responses API compatible server that implements the browser tool along with other Responses-compatible functionality

## Setup

### Requirements

- Python 3.12
- On macOS: Install the Xcode CLI tools --> `xcode-select --install`
- On Linux: These reference implementations require CUDA
- On Windows: These reference implementations have not been tested on Windows. Try using solutions like Ollama if you are trying to run the model locally.

### Installation

If you want to try any of the code you can install it directly from [PyPI](https://pypi.org/project/gpt-oss/)

```shell
# if you just need the tools
pip install gpt-oss
# if you want to try the torch implementation
pip install gpt-oss[torch]
# if you want to try the triton implementation
pip install gpt-oss[triton]
```

If you want to modify the code or try the metal implementation set the project up locally:

```shell
git clone https://github.com/openai/gpt-oss.git
GPTOSS_BUILD_METAL=1 pip install -e ".[metal]"
```

## Download the model

You can download the model weights from the [Hugging Face Hub](https://huggingface.co/collections/openai/gpt-oss-68911959590a1634ba11c7a4) directly from Hugging Face CLI:

```shell
# gpt-oss-120b
hf download openai/gpt-oss-120b --include "original/*" --local-dir gpt-oss-120b/

# gpt-oss-20b
hf download openai/gpt-oss-20b --include "original/*" --local-dir gpt-oss-20b/
```

## Reference PyTorch implementation

We include an inefficient reference PyTorch implementation in [gpt_oss/torch/model.py](gpt_oss/torch/model.py). This code uses basic PyTorch operators to show the exact model architecture, with a small addition of supporting tensor parallelism in MoE so that the larger model can run with this code (e.g., on 4xH100 or 2xH200). In this implementation, we upcast all weights to BF16 and run the model in BF16.

To run the reference implementation, install the dependencies:

```shell
pip install -e ".[torch]"
```

And then run:

```shell
# On 4xH100:
torchrun --nproc-per-node=4 -m gpt_oss.generate gpt-oss-120b/original/
```

## Reference Triton implementation (single GPU)

We also include an optimized reference implementation that uses [an optimized triton MoE kernel](https://github.com/triton-lang/triton/tree/main/python/triton_kernels/triton_kernels) that supports MXFP4. It also has some optimization on the attention code to reduce the memory cost. To run this implementation, the nightly version of triton and torch will be installed. This version can be run on a single 80GB GPU for `gpt-oss-120b`.

To install the reference Triton implementation run

```shell
# You need to install triton from source to use the triton implementation
git clone https://github.com/triton-lang/triton
cd triton/
pip install -r python/requirements.txt
pip install -e . --verbose --no-build-isolation

# Install the gpt-oss triton implementation
pip install -e ".[triton]"
```

And then run:

```shell
# On 1xH100
export PYTORCH_CUDA_ALLOC_CONF=expandable_segments:True
python -m gpt_oss.generate --backend triton gpt-oss-120b/original/
```

If you encounter `torch.OutOfMemoryError`, make sure to turn on the expandable allocator to avoid crashes when loading weights from the checkpoint.

## Reference Metal implementation

Additionally we are providing a reference implementation for Metal to run on Apple Silicon. This implementation is not production-ready but is accurate to the PyTorch implementation.

The implementation will get automatically compiled when running the `.[metal]` installation on an Apple Silicon device:

```shell
<<<<<<< HEAD
GPTOSS_BUILD_METAL=1 pip install -e .[metal]
=======
pip install -e ".[metal]"
>>>>>>> 4195fb33
```

To perform inference you'll need to first convert the SafeTensor weights from Hugging Face into the right format using:

```shell
python gpt_oss/metal/scripts/create-local-model.py -s <model_dir> -d <output_file>
```

Or download the pre-converted weights:

```shell
hf download openai/gpt-oss-120b --include "metal/*" --local-dir gpt-oss-120b/metal/
hf download openai/gpt-oss-20b --include "metal/*" --local-dir gpt-oss-20b/metal/
```

To test it you can run:

```shell
python gpt_oss/metal/examples/generate.py gpt-oss-20b/metal/model.bin -p "why did the chicken cross the road?"
```

## Harmony format & tools

Along with the model, we are also releasing a new chat format library `harmony` to interact with the model. Check [this guide](https://cookbook.openai.com/articles/openai-harmony) for more info about harmony.

We also include two system tools for the model: browsing and python container. Check [gpt_oss/tools](gpt_oss/tools) for the tool implementation.

## Clients

### Terminal Chat

The terminal chat application is a basic example of how to use the harmony format together with the PyTorch, Triton, and vLLM implementations. It also exposes both the python and browser tool as optional tools that can be used.

```bash
usage: python -m gpt_oss.chat [-h] [-r REASONING_EFFORT] [-a] [-b] [--show-browser-results] [-p] [--developer-message DEVELOPER_MESSAGE] [-c CONTEXT] [--raw] [--backend {triton,torch,vllm}] FILE

Chat example

positional arguments:
  FILE                  Path to the SafeTensors checkpoint

options:
  -h, --help            show this help message and exit
  -r REASONING_EFFORT, --reasoning-effort REASONING_EFFORT
                        Reasoning effort (default: low)
  -a, --apply-patch     Make apply_patch tool available to the model (default: False)
  -b, --browser         Use browser tool (default: False)
  --show-browser-results
                        Show browser results (default: False)
  -p, --python          Use python tool (default: False)
  --developer-message DEVELOPER_MESSAGE
                        Developer message (default: )
  -c CONTEXT, --context CONTEXT
                        Max context length (default: 8192)
  --raw                 Raw mode (does not render Harmony encoding) (default: False)
  --backend {triton,torch,vllm}
                        Inference backend (default: triton)
```

> [!NOTE]
> The torch and triton implementations require original checkpoint under `gpt-oss-120b/original/` and `gpt-oss-20b/original/` respectively. While vLLM uses the Hugging Face converted checkpoint under `gpt-oss-120b/` and `gpt-oss-20b/` root directory respectively.

### Responses API

We also include an example Responses API server. This server does not implement every feature and event of the Responses API but should be compatible with most of the basic use cases and serve as inspiration for anyone building their own server. Some of our inference partners are also offering their own Responses API.

You can start this server with the following inference backends:

- `triton` — uses the triton implementation
- `metal` — uses the metal implementation on Apple Silicon only
- `ollama` — uses the Ollama /api/generate API as an inference solution
- `vllm` — uses your installed vllm version to perform inference
- `transformers` — uses your installed transformers version to perform local inference

```bash
usage: python -m gpt_oss.responses_api.serve [-h] [--checkpoint FILE] [--port PORT] [--inference-backend BACKEND]

Responses API server

options:
  -h, --help                    show this help message and exit
  --checkpoint FILE             Path to the SafeTensors checkpoint
  --port PORT                   Port to run the server on
  --inference-backend BACKEND   Inference backend to use
```

### Codex

We support [codex](https://github.com/openai/codex) as a client for gpt-oss. To run the 20b version, set this to `~/.codex/config.toml`:

```
disable_response_storage = true
show_reasoning_content = true

[model_providers.local]
name = "local"
base_url = "http://localhost:11434/v1"

[profiles.oss]
model = "gpt-oss:20b"
model_provider = "local"
```

This will work with any chat completions-API compatible server listening on port 11434, like ollama. Start the server and point codex to the oss model:

```
ollama run gpt-oss:20b
codex -p oss
```

## Tools

### Browser

> [!WARNING]
> This implementation is purely for educational purposes and should not be used in production. You should implement your own equivalent of the [`ExaBackend`](gpt_oss/tools/simple_browser/backend.py) class with your own browsing environment.

Both gpt-oss models were trained with the capability to browse using the `browser` tool that exposes the following three methods:

- `search` to search for key phrases
- `open` to open a particular page
- `find` to look for contents on a page

#### Usage

To enable the browser tool, you'll have to place the definition into the `system` message of your harmony formatted prompt. You can either use the `with_browser()` method if your tool implements the full interface or modify the definition using `with_tools()`. For example:

```python
import datetime
from gpt_oss.tools.simple_browser import SimpleBrowserTool
from gpt_oss.tools.simple_browser.backend import ExaBackend
from openai_harmony import SystemContent, Message, Conversation, Role, load_harmony_encoding, HarmonyEncodingName

encoding = load_harmony_encoding(HarmonyEncodingName.HARMONY_GPT_OSS)

# Exa backend requires you to have set the EXA_API_KEY environment variable
backend = ExaBackend(
    source="web",
)
browser_tool = SimpleBrowserTool(backend=backend)

# create a basic system prompt
system_message_content = SystemContent.new().with_conversation_start_date(
    datetime.datetime.now().strftime("%Y-%m-%d")
)

# if you want to use the browser tool
if use_browser_tool:
    # enables the tool
    system_message_content = system_message_content.with_tools(browser_tool.tool_config)
    # alternatively you could use the following if your tool is not stateless
    system_message_content = system_message_content.with_browser()

# construct the system message
system_message = Message.from_role_and_content(Role.SYSTEM, system_message_content)

# create the overall prompt
messages = [system_message, Message.from_role_and_content(Role.USER, "What's the weather in SF?")]
conversation = Conversation.from_messages(messages)

# convert to tokens
token_ids = encoding.render_conversation_for_completion(conversation, Role.ASSISTANT)

# perform inference
# ...

# parse the output
messages = encoding.parse_messages_from_completion_tokens(output_tokens, Role.ASSISTANT)
last_message = messages[-1]
if last_message.recipient.startswith("browser"):
  # perform browser call
  response_messages = await browser_tool.process(last_message)

  # extend the current messages and run inference again
  messages.extend(response_messages)
```

#### Details

To control the context window size this tool uses a scrollable window of text that the model can interact with. So it might fetch the first 50 lines of a page and then scroll to the next 20 lines after that. The model has also been trained to then use citations from this tool in its answers.

To improve performance the tool caches requests so that the model can revisit a different part of a page without having to reload the page. For that reason you should create a new browser instance for every request.

### Python

The model was trained to use a python tool to perform calculations and other actions as part of its chain-of-thought. During the training the model used a stateful tool which makes running tools between CoT loops easier. This reference implementation, however, uses a stateless mode. As a result the PythonTool defines its own tool description to override the definition in [`openai-harmony`][harmony].

> [!WARNING]
> This implementation runs in a permissive Docker container which could be problematic in cases like prompt injections. It's serving as an example and you should consider implementing your own container restrictions in production.

#### Usage

To enable the python tool, you'll have to place the definition into the `system` message of your harmony formatted prompt. You can either use the `with_python()` method if your tool implements the full interface or modify the definition using `with_tools()`. For example:

```python
import datetime
from gpt_oss.tools.python_docker.docker_tool import PythonTool
from openai_harmony import SystemContent, Message, Conversation, Role, load_harmony_encoding, HarmonyEncodingName

encoding = load_harmony_encoding(HarmonyEncodingName.HARMONY_GPT_OSS)

python_tool = PythonTool()

# create a basic system prompt
system_message_content = SystemContent.new().with_conversation_start_date(
    datetime.datetime.now().strftime("%Y-%m-%d")
)

# if you want to use the python tool
if use_python_tool:
    # enables the tool making sure that the prompt gets set with the stateless tool description
    system_message_content = system_message_content.with_tools(python_tool.tool_config)
    # alternatively you could use the following if your tool is not stateless
    system_message_content = system_message_content.with_python()

# construct the system message
system_message = Message.from_role_and_content(Role.SYSTEM, system_message_content)

# create the overall prompt
messages = [system_message, Message.from_role_and_content(Role.USER, "What's the square root of 9001?")]
conversation = Conversation.from_messages(messages)

# convert to tokens
token_ids = encoding.render_conversation_for_completion(conversation, Role.ASSISTANT)

# perform inference
# ...

# parse the output
messages = encoding.parse_messages_from_completion_tokens(output_tokens, Role.ASSISTANT)
last_message = messages[-1]
if last_message.recipient == "python":
  # perform python call
  response_messages = await python_tool.process(last_message)

  # extend the current messages and run inference again
  messages.extend(response_messages)
```

### Apply Patch

`apply_patch` can be used to create, update or delete files locally.

## Other details

### Precision format

We released the models with native quantization support. Specifically, we use [MXFP4](https://www.opencompute.org/documents/ocp-microscaling-formats-mx-v1-0-spec-final-pdf) for the linear projection weights in the MoE layer. We store the MoE tensor in two parts:

- `tensor.blocks` stores the actual fp4 values. We pack every two values in one `uint8` value.
- `tensor.scales` stores the block scale. The block scaling is done among the last dimension for all MXFP4 tensors.

All other tensors will be in BF16. We also recommend using BF16 as the activation precision for the model.

### Recommended Sampling Parameters

We recommend sampling with `temperature=1.0` and `top_p=1.0`.

## Contributing

The reference implementations in this repository are meant as a starting point and inspiration. Outside of bug fixes we do not intend to accept new feature contributions. If you build implementations based on this code such as new tool implementations you are welcome to contribute them to the [`awesome-gpt-oss.md`](./awesome-gpt-oss.md) file.

[harmony]: https://github.com/openai/harmony<|MERGE_RESOLUTION|>--- conflicted
+++ resolved
@@ -233,11 +233,7 @@
 The implementation will get automatically compiled when running the `.[metal]` installation on an Apple Silicon device:
 
 ```shell
-<<<<<<< HEAD
-GPTOSS_BUILD_METAL=1 pip install -e .[metal]
-=======
-pip install -e ".[metal]"
->>>>>>> 4195fb33
+GPTOSS_BUILD_METAL=1 pip install -e ".[metal]"
 ```
 
 To perform inference you'll need to first convert the SafeTensor weights from Hugging Face into the right format using:
